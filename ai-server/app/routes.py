--- conflicted
+++ resolved
@@ -109,13 +109,10 @@
     # 3-2. 블로그 작성 모듈 이전에 질문 압축 및 코드 추출 모듈에서 나온 결과 전처리
     processed_code_documents = format_extracted_code(code_documents)
 
-<<<<<<< HEAD
     # 3. 블로그 제목 생성 (title_generator 모듈)
     title_generator = TitleGenerator(config_path="app/configs/title_generator.yaml")
     title = title_generator(subtitle_docs[1])
 
-=======
->>>>>>> d5aa068a
     # 4. 블로그 작성 (writer 모듈)
     ## 들어갈 graph_state를 정의
     graph_state = WriterGraphState(
